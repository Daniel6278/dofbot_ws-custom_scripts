#!/usr/bin/env python3
import cv2
import numpy as np

def create_object_points(pattern_size, square_size):
    """
    Create the known real-world coordinates of chessboard corners
    Need for camera calibration
    Args:
        pattern_size: tuple (width, height) of interior corners
        square_size: size of each square in mm
        
    Returns:
        numpy array of 3D object points
    """
    # Create array to hold 3D coordinates
    object_points = np.zeros((pattern_size[0] * pattern_size[1], 3), np.float32)
    
    # Fill in the coordinates
    # This creates a grid of the corners on the chess board
    """
    [
    [0, 0, 0],      
    [0, 1, 0],
    [1, 0, 0],            
    [1, 1, 0],            
    [2, 0, 0],            
    [2, 1, 0]
    ]            
    """
    object_points[:, :2] = np.mgrid[0:pattern_size[0], 
                                   0:pattern_size[1]].T.reshape(-1, 2)
    
    # Scale by square size
    """
    Corner 0: (0.0,   0.0,   0)    ← Top-left corner
    Corner 1: (0.0,   25.4,  0)    ← One square down
    Corner 2: (0.0,   50.8,  0)    ← Two squares down
    ...
    Corner 9: (25.4,  0.0,   0)    ← One square right from top-left
    Corner 10:(25.4,  25.4,  0)    ← One right, one down
    """
    object_points[:, :2] *= square_size
    
    return object_points

def convert_to_2d(object_points_3d):
    """
    Convert 3D object points to 2D for homography (remove Z=0)
    Args:
        object_points_3d: 3D object points array
        
    Returns:
        2D object points array
    """
    return object_points_3d[:, :2].astype(np.float32)

def find_chessboard_corners(image_path, pattern_size):
    """
    Find chessboard corners in a single image
    
    Args:
        image_path: path to the image file
        pattern_size: tuple (width, height) of interior corners
        
    Returns:
        (success, refined_corners, gray_image)
    """

    # Needs img path
    img = cv2.imread(image_path)
    if img is None:
        print(f"Could not load image: {image_path}")
        return False, None, None
        
    gray = cv2.cvtColor(img, cv2.COLOR_BGR2GRAY)
    
    # Find chessboard corners in the image
    ret, image_points = cv2.findChessboardCorners(gray, pattern_size, None)
    
    if ret:
        # Refine corner positions for better accuracy
        criteria = (cv2.TERM_CRITERIA_EPS + cv2.TERM_CRITERIA_MAX_ITER, 30, 0.001)
        image_points_refined = cv2.cornerSubPix(gray, image_points, (11, 11), (-1, -1), criteria)
        
        print(f"Found {len(image_points_refined)} corners in {image_path}")
        return True, image_points_refined, gray
    else:
        print(f"Chessboard corners not found in {image_path}")
        return False, None, gray

def calculate_homography(object_points_2d, image_points):
    """
    Calculate homography matrix between object points and image points
    
    Args:
        object_points_2d: 2D object points in real world coordinates
        image_points: detected corner points in image coordinates
        
    Returns:
        homography matrix
    """
    homography, mask = cv2.findHomography(object_points_2d, 
                                        image_points.reshape(-1, 2), 
                                        cv2.RANSAC)
    return homography

def draw_corners_on_image(image_path, pattern_size, corners):
    """
    Draw detected corners on the image for visualization
    
    Args:
        image_path: path to the image file
        pattern_size: tuple (width, height) of interior corners
        corners: detected corner points
        
    Returns:
        image with corners drawn
    """
    img = cv2.imread(image_path)
    img_with_corners = cv2.drawChessboardCorners(img, pattern_size, corners, True)
    return img_with_corners

def process_single_image(image_path, object_points_3d, object_points_2d, pattern_size):
    """
    Process a single chessboard image and calculate homography
    
    Args:
        image_path: path to the image file
        object_points_3d: 3D object points
        object_points_2d: 2D object points  
        pattern_size: tuple (width, height) of interior corners
        
    Returns:
       (image_with_corners, homography_matrix)
    """
    # Find corners in the image
    success, image_points, gray = find_chessboard_corners(image_path, pattern_size)
    
    if not success:
        return None, None
    
    # Calculate homography
    homography = calculate_homography(object_points_2d, image_points)
    
    # Draw corners for visualization
    img_with_corners = draw_corners_on_image(image_path, pattern_size, image_points)
    
    print("First 5 Image Points:")
    print(image_points[:5].reshape(-1, 2))
    print("\nHomography Matrix:")
    print(homography)
    
    return img_with_corners, homography

def calibrate_camera_from_images(image_list, object_points_3d, pattern_size):
    """
    Calibrate camera using multiple chessboard images
    
    Args:
        image_list: list of image file paths
        object_points_3d: 3D object points
        pattern_size: tuple (width, height) of interior corners
        
    Returns:
        (camera_matrix, distortion_coefficients, rotation_vectors, translation_vectors)
    """
    # Arrays to store object points and image points from all images
    obj_points = []  # 3D points in real world space
    img_points = []  # 2D points in image plane
    image_size = None
    
    for image_path in image_list:
        success, corners, gray = find_chessboard_corners(image_path, pattern_size)
        
        if success:
            obj_points.append(object_points_3d)
            img_points.append(corners)
            
            if image_size is None:
                image_size = gray.shape[::-1]  # (width, height)
    
    if len(obj_points) == 0:
        print("No valid chessboard images found for calibration")
        return None, None, None, None
    
    print(f"Using {len(obj_points)} images for calibration")
    
    # Calibrate camera
    ret, camera_matrix, dist_coeffs, rvecs, tvecs = cv2.calibrateCamera(
        obj_points, img_points, image_size, None, None)
    
    if ret:
        print("Camera calibration successful!")
        print("Camera Matrix:")
        print(camera_matrix)
        print("\nDistortion Coefficients:")
        print(dist_coeffs)
        
        return camera_matrix, dist_coeffs, rvecs, tvecs
    else:
        print("Camera calibration failed")
        return None, None, None, None

def print_object_points_info(object_points_3d, object_points_2d):
    """
    Print information about the created object points
    
    Args:
        object_points_3d: 3D object points
        object_points_2d: 2D object points
    """
    print("3D Object Points (first 5):")
    print(object_points_3d[:5])
    print(f"3D Shape: {object_points_3d.shape}")
    
    print("\n2D Object Points (first 5):")
    print(object_points_2d[:5])
    print(f"2D Shape: {object_points_2d.shape}")
    print("="*40)

if __name__ == "__main__":
    # Chessboard parameters for 7x10 squares (6x9 interior corners), must be interior for correct detection
    board_width = 6   # interior corners (7 squares - 1)
    board_height = 9  # interior corners (10 squares - 1)
    pattern_size = (board_width, board_height)
    square_size = 25.4  # 1 inch = 25.4mm
    
    # Create the known object points - borard is 7inx10in
    object_points_3d = create_object_points(pattern_size, square_size)
    object_points_2d = convert_to_2d(object_points_3d)
    
    print_object_points_info(object_points_3d, object_points_2d)
    
<<<<<<< HEAD
    # One img
    single_image_path = ''  # Replace with the image path
=======
    single_image_path = 'chessboard1.jpg'  # Replace with your image path
>>>>>>> 56f3313b
    img_with_corners, homography_matrix = process_single_image(
        single_image_path, object_points_3d, object_points_2d, pattern_size)
    
    if img_with_corners is not None:
        print("Single image processing successful!")
        cv2.imwrite('chessboard_with_corners.jpg', img_with_corners)
    

    # Multiple img processing, need to research further
    image_list = ['img1.jpg', 'img2.jpg', 'img3.jpg']  # Replace with img paths
    camera_matrix, dist_coeffs, rvecs, tvecs = calibrate_camera_from_images(
        image_list, object_points_3d, pattern_size)
    np.savez('camera_calibration.npz', camera_matrix=camera_matrix, dist_coeffs=dist_coeffs) #use ai to check if the results are correct<|MERGE_RESOLUTION|>--- conflicted
+++ resolved
@@ -232,12 +232,7 @@
     
     print_object_points_info(object_points_3d, object_points_2d)
     
-<<<<<<< HEAD
-    # One img
-    single_image_path = ''  # Replace with the image path
-=======
     single_image_path = 'chessboard1.jpg'  # Replace with your image path
->>>>>>> 56f3313b
     img_with_corners, homography_matrix = process_single_image(
         single_image_path, object_points_3d, object_points_2d, pattern_size)
     
